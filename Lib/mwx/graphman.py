--- conflicted
+++ resolved
@@ -1284,16 +1284,13 @@
             plug.save_session(session)
         except Exception:
             traceback.print_exc()  # Failed to save the plug session.
-<<<<<<< HEAD
+        
         self.load_plug(plug.__module__, force=1, session=session)
         
         ## Update shell.target --> new plug
         for shell in self.shellframe.get_all_shells():
             if shell.target is plug:
                 shell.handler('shell_activated', shell)
-=======
-        self.load_plug(plug.__module__, session=session, force=True)
->>>>>>> 5778c0e5
     
     def inspect_plug(self, name):
         """Dive into the process to inspect plugs in the shell."""
